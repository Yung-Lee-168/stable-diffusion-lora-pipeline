// mouseover tooltips for various UI elements

titles = {
    "Sampling steps": "How many times to improve the generated image iteratively; higher values take longer; very low values can produce bad results",
    "Sampling method": "Which algorithm to use to produce the image",
	"GFPGAN": "Restore low quality faces using GFPGAN neural network",
	"Euler a": "Euler Ancestral - very creative, each can get a completely different picture depending on step count, setting steps higher than 30-40 does not help",
	"DDIM": "Denoising Diffusion Implicit Models - best at inpainting",
	"UniPC": "Unified Predictor-Corrector Framework for Fast Sampling of Diffusion Models",
	"DPM adaptive": "Ignores step count - uses a number of steps determined by the CFG and resolution", 

	"Batch count": "How many batches of images to create (has no impact on generation performance or VRAM usage)",
	"Batch size": "How many image to create in a single batch (increases generation performance at cost of higher VRAM usage)",
    "CFG Scale": "Classifier Free Guidance Scale - how strongly the image should conform to prompt - lower values produce more creative results",
    "Seed": "A value that determines the output of random number generator - if you create an image with same parameters and seed as another image, you'll get the same result",
    "\u{1f3b2}\ufe0f": "Set seed to -1, which will cause a new random number to be used every time",
    "\u267b\ufe0f": "Reuse seed from last generation, mostly useful if it was randomed",
    "\u2199\ufe0f": "Read generation parameters from prompt or last generation if prompt is empty into user interface.",
    "\u{1f4c2}": "Open images output directory",
    "\u{1f4be}": "Save style",
    "\u{1f5d1}\ufe0f": "Clear prompt",
    "\u{1f4cb}": "Apply selected styles to current prompt",
    "\u{1f4d2}": "Paste available values into the field",
    "\u{1f3b4}": "Show/hide extra networks",
    "\u{1f300}": "Restore progress",

    "Inpaint a part of image": "Draw a mask over an image, and the script will regenerate the masked area with content according to prompt",
    "SD upscale": "Upscale image normally, split result into tiles, improve each tile using img2img, merge whole image back",

    "Just resize": "Resize image to target resolution. Unless height and width match, you will get incorrect aspect ratio.",
    "Crop and resize": "Resize the image so that entirety of target resolution is filled with the image. Crop parts that stick out.",
    "Resize and fill": "Resize the image so that entirety of image is inside target resolution. Fill empty space with image's colors.",

    "Mask blur": "How much to blur the mask before processing, in pixels.",
    "Masked content": "What to put inside the masked area before processing it with Stable Diffusion.",
    "fill": "fill it with colors of the image",
    "original": "keep whatever was there originally",
    "latent noise": "fill it with latent space noise",
    "latent nothing": "fill it with latent space zeroes",
    "Inpaint at full resolution": "Upscale masked region to target resolution, do inpainting, downscale back and paste into original image",

    "Denoising strength": "Determines how little respect the algorithm should have for image's content. At 0, nothing will change, and at 1 you'll get an unrelated image. With values below 1.0, processing will take less steps than the Sampling Steps slider specifies.",
    
    "Skip": "Stop processing current image and continue processing.",
    "Interrupt": "Stop processing images and return any results accumulated so far.",
    "Save": "Write image to a directory (default - log/images) and generation parameters into csv file.",

    "X values": "Separate values for X axis using commas.",
    "Y values": "Separate values for Y axis using commas.",

    "None": "Do not do anything special",
    "Prompt matrix": "Separate prompts into parts using vertical pipe character (|) and the script will create a picture for every combination of them (except for the first part, which will be present in all combinations)",
    "X/Y/Z plot": "Create grid(s) where images will have different parameters. Use inputs below to specify which parameters will be shared by columns and rows",
    "Custom code": "Run Python code. Advanced user only. Must run program with --allow-code for this to work",

    "Prompt S/R": "Separate a list of words with commas, and the first word will be used as a keyword: script will search for this word in the prompt, and replace it with others",
    "Prompt order": "Separate a list of words with commas, and the script will make a variation of prompt with those words for their every possible order",

    "Tiling": "Produce an image that can be tiled.",
    "Tile overlap": "For SD upscale, how much overlap in pixels should there be between tiles. Tiles overlap so that when they are merged back into one picture, there is no clearly visible seam.",

    "Variation seed": "Seed of a different picture to be mixed into the generation.",
    "Variation strength": "How strong of a variation to produce. At 0, there will be no effect. At 1, you will get the complete picture with variation seed (except for ancestral samplers, where you will just get something).",
    "Resize seed from height": "Make an attempt to produce a picture similar to what would have been produced with same seed at specified resolution",
    "Resize seed from width": "Make an attempt to produce a picture similar to what would have been produced with same seed at specified resolution",

    "Interrogate": "Reconstruct prompt from existing image and put it into the prompt field.",

    "Images filename pattern": "Use following tags to define how filenames for images are chosen: [steps], [cfg], [denoising], [clip_skip], [batch_number], [generation_number], [prompt_hash], [prompt], [prompt_no_styles], [prompt_spaces], [width], [height], [styles], [sampler], [seed], [model_hash], [model_name], [prompt_words], [date], [datetime], [datetime<Format>], [datetime<Format><Time Zone>], [job_timestamp], [hasprompt<prompt1|default><prompt2>..]; leave empty for default.",
    "Directory name pattern": "Use following tags to define how subdirectories for images and grids are chosen: [steps], [cfg], [denoising], [clip_skip], [batch_number], [generation_number], [prompt_hash], [prompt], [prompt_no_styles], [prompt_spaces], [width], [height], [styles], [sampler], [seed], [model_hash], [model_name], [prompt_words], [date], [datetime], [datetime<Format>], [datetime<Format><Time Zone>], [job_timestamp], [hasprompt<prompt1|default><prompt2>..]; leave empty for default.",
    "Max prompt words": "Set the maximum number of words to be used in the [prompt_words] option; ATTENTION: If the words are too long, they may exceed the maximum length of the file path that the system can handle",

    "Loopback": "Performs img2img processing multiple times. Output images are used as input for the next loop.",
    "Loops": "How many times to process an image. Each output is used as the input of the next loop. If set to 1, behavior will be as if this script were not used.",
    "Final denoising strength": "The denoising strength for the final loop of each image in the batch.",
    "Denoising strength curve": "The denoising curve controls the rate of denoising strength change each loop. Aggressive: Most of the change will happen towards the start of the loops. Linear: Change will be constant through all loops. Lazy: Most of the change will happen towards the end of the loops.",

    "Style 1": "Style to apply; styles have components for both positive and negative prompts and apply to both",
    "Style 2": "Style to apply; styles have components for both positive and negative prompts and apply to both",
    "Apply style": "Insert selected styles into prompt fields",
    "Create style": "Save current prompts as a style. If you add the token {prompt} to the text, the style uses that as a placeholder for your prompt when you use the style in the future.",

    "Checkpoint name": "Loads weights from checkpoint before making images. You can either use hash or a part of filename (as seen in settings) for checkpoint name. Recommended to use with Y axis for less switching.",
    "Inpainting conditioning mask strength": "Only applies to inpainting models. Determines how strongly to mask off the original image for inpainting and img2img. 1.0 means fully masked, which is the default behaviour. 0.0 means a fully unmasked conditioning. Lower values will help preserve the overall composition of the image, but will struggle with large changes.",

    "vram": "Torch active: Peak amount of VRAM used by Torch during generation, excluding cached data.\nTorch reserved: Peak amount of VRAM allocated by Torch, including all active and cached data.\nSys VRAM: Peak amount of VRAM allocation across all applications / total GPU VRAM (peak utilization%).",

    "Eta noise seed delta": "If this values is non-zero, it will be added to seed and used to initialize RNG for noises when using samplers with Eta. You can use this to produce even more variation of images, or you can use this to match images of other software if you know what you are doing.",

    "Filename word regex": "This regular expression will be used extract words from filename, and they will be joined using the option below into label text used for training. Leave empty to keep filename text as it is.",
    "Filename join string": "This string will be used to join split words into a single line if the option above is enabled.",

    "Quicksettings list": "List of setting names, separated by commas, for settings that should go to the quick access bar at the top, rather than the usual setting tab. See modules/shared.py for setting names. Requires restarting to apply.",

    "Weighted sum": "Result = A * (1 - M) + B * M",
    "Add difference": "Result = A + (B - C) * M",
    "No interpolation": "Result = A",

	"Initialization text": "If the number of tokens is more than the number of vectors, some may be skipped.\nLeave the textbox empty to start with zeroed out vectors",
    "Learning rate": "How fast should training go. Low values will take longer to train, high values may fail to converge (not generate accurate results) and/or may break the embedding (This has happened if you see Loss: nan in the training info textbox. If this happens, you need to manually restore your embedding from an older not-broken backup).\n\nYou can set a single numeric value, or multiple learning rates using the syntax:\n\n   rate_1:max_steps_1, rate_2:max_steps_2, ...\n\nEG:   0.005:100, 1e-3:1000, 1e-5\n\nWill train with rate of 0.005 for first 100 steps, then 1e-3 until 1000 steps, then 1e-5 for all remaining steps.",

    "Clip skip": "Early stopping parameter for CLIP model; 1 is stop at last layer as usual, 2 is stop at penultimate layer, etc.",

    "Approx NN": "Cheap neural network approximation. Very fast compared to VAE, but produces pictures with 4 times smaller horizontal/vertical resolution and lower quality.",
    "Approx cheap": "Very cheap approximation. Very fast compared to VAE, but produces pictures with 8 times smaller horizontal/vertical resolution and extremely low quality.",

    "Hires. fix": "Use a two step process to partially create an image at smaller resolution, upscale, and then improve details in it without changing composition",
    "Hires steps": "Number of sampling steps for upscaled picture. If 0, uses same as for original.",
    "Upscale by": "Adjusts the size of the image by multiplying the original width and height by the selected value. Ignored if either Resize width to or Resize height to are non-zero.",
    "Resize width to": "Resizes image to this width. If 0, width is inferred from either of two nearby sliders.",
    "Resize height to": "Resizes image to this height. If 0, height is inferred from either of two nearby sliders.",
    "Multiplier for extra networks": "When adding extra network such as Hypernetwork or Lora to prompt, use this multiplier for it.",
    "Discard weights with matching name": "Regular expression; if weights's name matches it, the weights is not written to the resulting checkpoint. Use ^model_ema to discard EMA weights.",
    "Extra networks tab order": "Comma-separated list of tab names; tabs listed here will appear in the extra networks UI first and in order lsited.",
    "Negative Guidance minimum sigma": "Skip negative prompt for steps where image is already mostly denoised; the higher this value, the more skips there will be; provides increased performance in exchange for minor quality reduction."
}


onUiUpdate(function(){
	gradioApp().querySelectorAll('span, button, select, p').forEach(function(span){
<<<<<<< HEAD
		tooltip = localization[titles[span.textContent]] || titles[span.textContent];
=======
		if (span.title) return;  // already has a title

		let tooltip = titles[span.textContent];
>>>>>>> b15bbef7

		if(!tooltip){
		    tooltip = localization[titles[span.value]] || titles[span.value];
		}

		if(!tooltip){
			for (const c of span.classList) {
				if (c in titles) {
					tooltip = localization[titles[c]] || titles[c];
					break;
				}
			}
		}

		if(tooltip){
			span.title = tooltip;
		}
	})

	gradioApp().querySelectorAll('select').forEach(function(select){
	    if (select.onchange != null) return;

	    select.onchange = function(){
            select.title = localization[titles[select.value]] || titles[select.value] || "";
	    }
	})
})<|MERGE_RESOLUTION|>--- conflicted
+++ resolved
@@ -118,15 +118,11 @@
 
 onUiUpdate(function(){
 	gradioApp().querySelectorAll('span, button, select, p').forEach(function(span){
-<<<<<<< HEAD
-		tooltip = localization[titles[span.textContent]] || titles[span.textContent];
-=======
 		if (span.title) return;  // already has a title
 
-		let tooltip = titles[span.textContent];
->>>>>>> b15bbef7
+		let tooltip = localization[titles[span.textContent]] || titles[span.textContent];
 
-		if(!tooltip){
+    if(!tooltip){
 		    tooltip = localization[titles[span.value]] || titles[span.value];
 		}
 
