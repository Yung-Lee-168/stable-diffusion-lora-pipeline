--- conflicted
+++ resolved
@@ -1,214 +1,208 @@
-import torch
-import inspect
-import k_diffusion.sampling
-from modules import sd_samplers_common, sd_samplers_extra
-from modules.sd_samplers_cfg_denoiser import CFGDenoiser
-
-from modules.shared import opts
-import modules.shared as shared
-
-samplers_k_diffusion = [
-    ('DPM++ 2M Karras', 'sample_dpmpp_2m', ['k_dpmpp_2m_ka'], {'scheduler': 'karras'}),
-    ('DPM++ SDE Karras', 'sample_dpmpp_sde', ['k_dpmpp_sde_ka'], {'scheduler': 'karras', "second_order": True, "brownian_noise": True}),
-    ('DPM++ 2M SDE Exponential', 'sample_dpmpp_2m_sde', ['k_dpmpp_2m_sde_exp'], {'scheduler': 'exponential', "brownian_noise": True}),
-    ('DPM++ 2M SDE Karras', 'sample_dpmpp_2m_sde', ['k_dpmpp_2m_sde_ka'], {'scheduler': 'karras', "brownian_noise": True}),
-    ('Euler a', 'sample_euler_ancestral', ['k_euler_a', 'k_euler_ancestral'], {"uses_ensd": True}),
-    ('Euler', 'sample_euler', ['k_euler'], {}),
-    ('LMS', 'sample_lms', ['k_lms'], {}),
-    ('Heun', 'sample_heun', ['k_heun'], {"second_order": True}),
-    ('DPM2', 'sample_dpm_2', ['k_dpm_2'], {'discard_next_to_last_sigma': True}),
-    ('DPM2 a', 'sample_dpm_2_ancestral', ['k_dpm_2_a'], {'discard_next_to_last_sigma': True, "uses_ensd": True}),
-    ('DPM++ 2S a', 'sample_dpmpp_2s_ancestral', ['k_dpmpp_2s_a'], {"uses_ensd": True, "second_order": True}),
-    ('DPM++ 2M', 'sample_dpmpp_2m', ['k_dpmpp_2m'], {}),
-    ('DPM++ SDE', 'sample_dpmpp_sde', ['k_dpmpp_sde'], {"second_order": True, "brownian_noise": True}),
-    ('DPM++ 2M SDE', 'sample_dpmpp_2m_sde', ['k_dpmpp_2m_sde_ka'], {"brownian_noise": True}),
-    ('DPM fast', 'sample_dpm_fast', ['k_dpm_fast'], {"uses_ensd": True}),
-    ('DPM adaptive', 'sample_dpm_adaptive', ['k_dpm_ad'], {"uses_ensd": True}),
-    ('LMS Karras', 'sample_lms', ['k_lms_ka'], {'scheduler': 'karras'}),
-    ('DPM2 Karras', 'sample_dpm_2', ['k_dpm_2_ka'], {'scheduler': 'karras', 'discard_next_to_last_sigma': True, "uses_ensd": True, "second_order": True}),
-    ('DPM2 a Karras', 'sample_dpm_2_ancestral', ['k_dpm_2_a_ka'], {'scheduler': 'karras', 'discard_next_to_last_sigma': True, "uses_ensd": True, "second_order": True}),
-    ('DPM++ 2S a Karras', 'sample_dpmpp_2s_ancestral', ['k_dpmpp_2s_a_ka'], {'scheduler': 'karras', "uses_ensd": True, "second_order": True}),
-    ('Restart', sd_samplers_extra.restart_sampler, ['restart'], {'scheduler': 'karras'}),
-]
-
-
-samplers_data_k_diffusion = [
-    sd_samplers_common.SamplerData(label, lambda model, funcname=funcname: KDiffusionSampler(funcname, model), aliases, options)
-    for label, funcname, aliases, options in samplers_k_diffusion
-    if callable(funcname) or hasattr(k_diffusion.sampling, funcname)
-]
-
-sampler_extra_params = {
-    'sample_euler': ['s_churn', 's_tmin', 's_tmax', 's_noise'],
-    'sample_heun': ['s_churn', 's_tmin', 's_tmax', 's_noise'],
-    'sample_dpm_2': ['s_churn', 's_tmin', 's_tmax', 's_noise'],
-}
-
-k_diffusion_samplers_map = {x.name: x for x in samplers_data_k_diffusion}
-k_diffusion_scheduler = {
-    'Automatic': None,
-    'karras': k_diffusion.sampling.get_sigmas_karras,
-    'exponential': k_diffusion.sampling.get_sigmas_exponential,
-    'polyexponential': k_diffusion.sampling.get_sigmas_polyexponential
-}
-
-
-class CFGDenoiserKDiffusion(sd_samplers_cfg_denoiser.CFGDenoiser):
-    @property
-    def inner_model(self):
-        if self.model_wrap is None:
-            denoiser = k_diffusion.external.CompVisVDenoiser if shared.sd_model.parameterization == "v" else k_diffusion.external.CompVisDenoiser
-            self.model_wrap = denoiser(shared.sd_model, quantize=shared.opts.enable_quantization)
-
-        return self.model_wrap
-
-
-class KDiffusionSampler(sd_samplers_common.Sampler):
-    def __init__(self, funcname, sd_model):
-        super().__init__(funcname)
-
-        self.func = funcname if callable(funcname) else getattr(k_diffusion.sampling, self.funcname)
-
-<<<<<<< HEAD
-        self.model_wrap_cfg = CFGDenoiserKDiffusion(self)
-        self.model_wrap = self.model_wrap_cfg.inner_model
-=======
-        denoiser = k_diffusion.external.CompVisVDenoiser if sd_model.parameterization == "v" else k_diffusion.external.CompVisDenoiser
-        self.model_wrap = denoiser(sd_model, quantize=shared.opts.enable_quantization)
-        self.model_wrap_cfg = CFGDenoiser(self.model_wrap, self)
->>>>>>> 070b034c
-
-    def get_sigmas(self, p, steps):
-        discard_next_to_last_sigma = self.config is not None and self.config.options.get('discard_next_to_last_sigma', False)
-        if opts.always_discard_next_to_last_sigma and not discard_next_to_last_sigma:
-            discard_next_to_last_sigma = True
-            p.extra_generation_params["Discard penultimate sigma"] = True
-
-        steps += 1 if discard_next_to_last_sigma else 0
-
-        if p.sampler_noise_scheduler_override:
-            sigmas = p.sampler_noise_scheduler_override(steps)
-        elif opts.k_sched_type != "Automatic":
-            m_sigma_min, m_sigma_max = (self.model_wrap.sigmas[0].item(), self.model_wrap.sigmas[-1].item())
-            sigma_min, sigma_max = (0.1, 10) if opts.use_old_karras_scheduler_sigmas else (m_sigma_min, m_sigma_max)
-            sigmas_kwargs = {
-                'sigma_min': sigma_min,
-                'sigma_max': sigma_max,
-            }
-
-            sigmas_func = k_diffusion_scheduler[opts.k_sched_type]
-            p.extra_generation_params["Schedule type"] = opts.k_sched_type
-
-            if opts.sigma_min != m_sigma_min and opts.sigma_min != 0:
-                sigmas_kwargs['sigma_min'] = opts.sigma_min
-                p.extra_generation_params["Schedule min sigma"] = opts.sigma_min
-            if opts.sigma_max != m_sigma_max and opts.sigma_max != 0:
-                sigmas_kwargs['sigma_max'] = opts.sigma_max
-                p.extra_generation_params["Schedule max sigma"] = opts.sigma_max
-
-            default_rho = 1. if opts.k_sched_type == "polyexponential" else 7.
-
-            if opts.k_sched_type != 'exponential' and opts.rho != 0 and opts.rho != default_rho:
-                sigmas_kwargs['rho'] = opts.rho
-                p.extra_generation_params["Schedule rho"] = opts.rho
-
-            sigmas = sigmas_func(n=steps, **sigmas_kwargs, device=shared.device)
-        elif self.config is not None and self.config.options.get('scheduler', None) == 'karras':
-            sigma_min, sigma_max = (0.1, 10) if opts.use_old_karras_scheduler_sigmas else (self.model_wrap.sigmas[0].item(), self.model_wrap.sigmas[-1].item())
-
-            sigmas = k_diffusion.sampling.get_sigmas_karras(n=steps, sigma_min=sigma_min, sigma_max=sigma_max, device=shared.device)
-        elif self.config is not None and self.config.options.get('scheduler', None) == 'exponential':
-            m_sigma_min, m_sigma_max = (self.model_wrap.sigmas[0].item(), self.model_wrap.sigmas[-1].item())
-            sigmas = k_diffusion.sampling.get_sigmas_exponential(n=steps, sigma_min=m_sigma_min, sigma_max=m_sigma_max, device=shared.device)
-        else:
-            sigmas = self.model_wrap.get_sigmas(steps)
-
-        if discard_next_to_last_sigma:
-            sigmas = torch.cat([sigmas[:-2], sigmas[-1:]])
-
-        return sigmas
-
-    def sample_img2img(self, p, x, noise, conditioning, unconditional_conditioning, steps=None, image_conditioning=None):
-        steps, t_enc = sd_samplers_common.setup_img2img_steps(p, steps)
-
-        sigmas = self.get_sigmas(p, steps)
-        sigma_sched = sigmas[steps - t_enc - 1:]
-
-        xi = x + noise * sigma_sched[0]
-
-        extra_params_kwargs = self.initialize(p)
-        parameters = inspect.signature(self.func).parameters
-
-        if 'sigma_min' in parameters:
-            ## last sigma is zero which isn't allowed by DPM Fast & Adaptive so taking value before last
-            extra_params_kwargs['sigma_min'] = sigma_sched[-2]
-        if 'sigma_max' in parameters:
-            extra_params_kwargs['sigma_max'] = sigma_sched[0]
-        if 'n' in parameters:
-            extra_params_kwargs['n'] = len(sigma_sched) - 1
-        if 'sigma_sched' in parameters:
-            extra_params_kwargs['sigma_sched'] = sigma_sched
-        if 'sigmas' in parameters:
-            extra_params_kwargs['sigmas'] = sigma_sched
-
-        if self.config.options.get('brownian_noise', False):
-            noise_sampler = self.create_noise_sampler(x, sigmas, p)
-            extra_params_kwargs['noise_sampler'] = noise_sampler
-
-        self.model_wrap_cfg.init_latent = x
-        self.last_latent = x
-        self.sampler_extra_args = {
-            'cond': conditioning,
-            'image_cond': image_conditioning,
-            'uncond': unconditional_conditioning,
-            'cond_scale': p.cfg_scale,
-            's_min_uncond': self.s_min_uncond
-        }
-
-        samples = self.launch_sampling(t_enc + 1, lambda: self.func(self.model_wrap_cfg, xi, extra_args=self.sampler_extra_args, disable=False, callback=self.callback_state, **extra_params_kwargs))
-
-        if self.model_wrap_cfg.padded_cond_uncond:
-            p.extra_generation_params["Pad conds"] = True
-
-        return samples
-
-    def sample(self, p, x, conditioning, unconditional_conditioning, steps=None, image_conditioning=None):
-        steps = steps or p.steps
-
-        sigmas = self.get_sigmas(p, steps)
-
-        x = x * sigmas[0]
-
-        extra_params_kwargs = self.initialize(p)
-        parameters = inspect.signature(self.func).parameters
-
-        if 'n' in parameters:
-            extra_params_kwargs['n'] = steps
-
-        if 'sigma_min' in parameters:
-            extra_params_kwargs['sigma_min'] = self.model_wrap.sigmas[0].item()
-            extra_params_kwargs['sigma_max'] = self.model_wrap.sigmas[-1].item()
-
-        if 'sigmas' in parameters:
-            extra_params_kwargs['sigmas'] = sigmas
-
-        if self.config.options.get('brownian_noise', False):
-            noise_sampler = self.create_noise_sampler(x, sigmas, p)
-            extra_params_kwargs['noise_sampler'] = noise_sampler
-
-        self.last_latent = x
-        self.sampler_extra_args = {
-            'cond': conditioning,
-            'image_cond': image_conditioning,
-            'uncond': unconditional_conditioning,
-            'cond_scale': p.cfg_scale,
-            's_min_uncond': self.s_min_uncond
-        }
-        samples = self.launch_sampling(steps, lambda: self.func(self.model_wrap_cfg, x, extra_args=self.sampler_extra_args, disable=False, callback=self.callback_state, **extra_params_kwargs))
-
-        if self.model_wrap_cfg.padded_cond_uncond:
-            p.extra_generation_params["Pad conds"] = True
-
-        return samples
-
-
+import torch
+import inspect
+import k_diffusion.sampling
+from modules import sd_samplers_common, sd_samplers_extra
+from modules.sd_samplers_cfg_denoiser import CFGDenoiser
+
+from modules.shared import opts
+import modules.shared as shared
+
+samplers_k_diffusion = [
+    ('DPM++ 2M Karras', 'sample_dpmpp_2m', ['k_dpmpp_2m_ka'], {'scheduler': 'karras'}),
+    ('DPM++ SDE Karras', 'sample_dpmpp_sde', ['k_dpmpp_sde_ka'], {'scheduler': 'karras', "second_order": True, "brownian_noise": True}),
+    ('DPM++ 2M SDE Exponential', 'sample_dpmpp_2m_sde', ['k_dpmpp_2m_sde_exp'], {'scheduler': 'exponential', "brownian_noise": True}),
+    ('DPM++ 2M SDE Karras', 'sample_dpmpp_2m_sde', ['k_dpmpp_2m_sde_ka'], {'scheduler': 'karras', "brownian_noise": True}),
+    ('Euler a', 'sample_euler_ancestral', ['k_euler_a', 'k_euler_ancestral'], {"uses_ensd": True}),
+    ('Euler', 'sample_euler', ['k_euler'], {}),
+    ('LMS', 'sample_lms', ['k_lms'], {}),
+    ('Heun', 'sample_heun', ['k_heun'], {"second_order": True}),
+    ('DPM2', 'sample_dpm_2', ['k_dpm_2'], {'discard_next_to_last_sigma': True}),
+    ('DPM2 a', 'sample_dpm_2_ancestral', ['k_dpm_2_a'], {'discard_next_to_last_sigma': True, "uses_ensd": True}),
+    ('DPM++ 2S a', 'sample_dpmpp_2s_ancestral', ['k_dpmpp_2s_a'], {"uses_ensd": True, "second_order": True}),
+    ('DPM++ 2M', 'sample_dpmpp_2m', ['k_dpmpp_2m'], {}),
+    ('DPM++ SDE', 'sample_dpmpp_sde', ['k_dpmpp_sde'], {"second_order": True, "brownian_noise": True}),
+    ('DPM++ 2M SDE', 'sample_dpmpp_2m_sde', ['k_dpmpp_2m_sde_ka'], {"brownian_noise": True}),
+    ('DPM fast', 'sample_dpm_fast', ['k_dpm_fast'], {"uses_ensd": True}),
+    ('DPM adaptive', 'sample_dpm_adaptive', ['k_dpm_ad'], {"uses_ensd": True}),
+    ('LMS Karras', 'sample_lms', ['k_lms_ka'], {'scheduler': 'karras'}),
+    ('DPM2 Karras', 'sample_dpm_2', ['k_dpm_2_ka'], {'scheduler': 'karras', 'discard_next_to_last_sigma': True, "uses_ensd": True, "second_order": True}),
+    ('DPM2 a Karras', 'sample_dpm_2_ancestral', ['k_dpm_2_a_ka'], {'scheduler': 'karras', 'discard_next_to_last_sigma': True, "uses_ensd": True, "second_order": True}),
+    ('DPM++ 2S a Karras', 'sample_dpmpp_2s_ancestral', ['k_dpmpp_2s_a_ka'], {'scheduler': 'karras', "uses_ensd": True, "second_order": True}),
+    ('Restart', sd_samplers_extra.restart_sampler, ['restart'], {'scheduler': 'karras'}),
+]
+
+
+samplers_data_k_diffusion = [
+    sd_samplers_common.SamplerData(label, lambda model, funcname=funcname: KDiffusionSampler(funcname, model), aliases, options)
+    for label, funcname, aliases, options in samplers_k_diffusion
+    if callable(funcname) or hasattr(k_diffusion.sampling, funcname)
+]
+
+sampler_extra_params = {
+    'sample_euler': ['s_churn', 's_tmin', 's_tmax', 's_noise'],
+    'sample_heun': ['s_churn', 's_tmin', 's_tmax', 's_noise'],
+    'sample_dpm_2': ['s_churn', 's_tmin', 's_tmax', 's_noise'],
+}
+
+k_diffusion_samplers_map = {x.name: x for x in samplers_data_k_diffusion}
+k_diffusion_scheduler = {
+    'Automatic': None,
+    'karras': k_diffusion.sampling.get_sigmas_karras,
+    'exponential': k_diffusion.sampling.get_sigmas_exponential,
+    'polyexponential': k_diffusion.sampling.get_sigmas_polyexponential
+}
+
+
+class CFGDenoiserKDiffusion(sd_samplers_cfg_denoiser.CFGDenoiser):
+    @property
+    def inner_model(self):
+        if self.model_wrap is None:
+            denoiser = k_diffusion.external.CompVisVDenoiser if shared.sd_model.parameterization == "v" else k_diffusion.external.CompVisDenoiser
+            self.model_wrap = denoiser(shared.sd_model, quantize=shared.opts.enable_quantization)
+
+        return self.model_wrap
+
+
+class KDiffusionSampler(sd_samplers_common.Sampler):
+    def __init__(self, funcname, sd_model):
+        super().__init__(funcname)
+
+        self.func = funcname if callable(funcname) else getattr(k_diffusion.sampling, self.funcname)
+
+        self.model_wrap_cfg = CFGDenoiserKDiffusion(self)
+        self.model_wrap = self.model_wrap_cfg.inner_model
+
+    def get_sigmas(self, p, steps):
+        discard_next_to_last_sigma = self.config is not None and self.config.options.get('discard_next_to_last_sigma', False)
+        if opts.always_discard_next_to_last_sigma and not discard_next_to_last_sigma:
+            discard_next_to_last_sigma = True
+            p.extra_generation_params["Discard penultimate sigma"] = True
+
+        steps += 1 if discard_next_to_last_sigma else 0
+
+        if p.sampler_noise_scheduler_override:
+            sigmas = p.sampler_noise_scheduler_override(steps)
+        elif opts.k_sched_type != "Automatic":
+            m_sigma_min, m_sigma_max = (self.model_wrap.sigmas[0].item(), self.model_wrap.sigmas[-1].item())
+            sigma_min, sigma_max = (0.1, 10) if opts.use_old_karras_scheduler_sigmas else (m_sigma_min, m_sigma_max)
+            sigmas_kwargs = {
+                'sigma_min': sigma_min,
+                'sigma_max': sigma_max,
+            }
+
+            sigmas_func = k_diffusion_scheduler[opts.k_sched_type]
+            p.extra_generation_params["Schedule type"] = opts.k_sched_type
+
+            if opts.sigma_min != m_sigma_min and opts.sigma_min != 0:
+                sigmas_kwargs['sigma_min'] = opts.sigma_min
+                p.extra_generation_params["Schedule min sigma"] = opts.sigma_min
+            if opts.sigma_max != m_sigma_max and opts.sigma_max != 0:
+                sigmas_kwargs['sigma_max'] = opts.sigma_max
+                p.extra_generation_params["Schedule max sigma"] = opts.sigma_max
+
+            default_rho = 1. if opts.k_sched_type == "polyexponential" else 7.
+
+            if opts.k_sched_type != 'exponential' and opts.rho != 0 and opts.rho != default_rho:
+                sigmas_kwargs['rho'] = opts.rho
+                p.extra_generation_params["Schedule rho"] = opts.rho
+
+            sigmas = sigmas_func(n=steps, **sigmas_kwargs, device=shared.device)
+        elif self.config is not None and self.config.options.get('scheduler', None) == 'karras':
+            sigma_min, sigma_max = (0.1, 10) if opts.use_old_karras_scheduler_sigmas else (self.model_wrap.sigmas[0].item(), self.model_wrap.sigmas[-1].item())
+
+            sigmas = k_diffusion.sampling.get_sigmas_karras(n=steps, sigma_min=sigma_min, sigma_max=sigma_max, device=shared.device)
+        elif self.config is not None and self.config.options.get('scheduler', None) == 'exponential':
+            m_sigma_min, m_sigma_max = (self.model_wrap.sigmas[0].item(), self.model_wrap.sigmas[-1].item())
+            sigmas = k_diffusion.sampling.get_sigmas_exponential(n=steps, sigma_min=m_sigma_min, sigma_max=m_sigma_max, device=shared.device)
+        else:
+            sigmas = self.model_wrap.get_sigmas(steps)
+
+        if discard_next_to_last_sigma:
+            sigmas = torch.cat([sigmas[:-2], sigmas[-1:]])
+
+        return sigmas
+
+    def sample_img2img(self, p, x, noise, conditioning, unconditional_conditioning, steps=None, image_conditioning=None):
+        steps, t_enc = sd_samplers_common.setup_img2img_steps(p, steps)
+
+        sigmas = self.get_sigmas(p, steps)
+        sigma_sched = sigmas[steps - t_enc - 1:]
+
+        xi = x + noise * sigma_sched[0]
+
+        extra_params_kwargs = self.initialize(p)
+        parameters = inspect.signature(self.func).parameters
+
+        if 'sigma_min' in parameters:
+            ## last sigma is zero which isn't allowed by DPM Fast & Adaptive so taking value before last
+            extra_params_kwargs['sigma_min'] = sigma_sched[-2]
+        if 'sigma_max' in parameters:
+            extra_params_kwargs['sigma_max'] = sigma_sched[0]
+        if 'n' in parameters:
+            extra_params_kwargs['n'] = len(sigma_sched) - 1
+        if 'sigma_sched' in parameters:
+            extra_params_kwargs['sigma_sched'] = sigma_sched
+        if 'sigmas' in parameters:
+            extra_params_kwargs['sigmas'] = sigma_sched
+
+        if self.config.options.get('brownian_noise', False):
+            noise_sampler = self.create_noise_sampler(x, sigmas, p)
+            extra_params_kwargs['noise_sampler'] = noise_sampler
+
+        self.model_wrap_cfg.init_latent = x
+        self.last_latent = x
+        self.sampler_extra_args = {
+            'cond': conditioning,
+            'image_cond': image_conditioning,
+            'uncond': unconditional_conditioning,
+            'cond_scale': p.cfg_scale,
+            's_min_uncond': self.s_min_uncond
+        }
+
+        samples = self.launch_sampling(t_enc + 1, lambda: self.func(self.model_wrap_cfg, xi, extra_args=self.sampler_extra_args, disable=False, callback=self.callback_state, **extra_params_kwargs))
+
+        if self.model_wrap_cfg.padded_cond_uncond:
+            p.extra_generation_params["Pad conds"] = True
+
+        return samples
+
+    def sample(self, p, x, conditioning, unconditional_conditioning, steps=None, image_conditioning=None):
+        steps = steps or p.steps
+
+        sigmas = self.get_sigmas(p, steps)
+
+        x = x * sigmas[0]
+
+        extra_params_kwargs = self.initialize(p)
+        parameters = inspect.signature(self.func).parameters
+
+        if 'n' in parameters:
+            extra_params_kwargs['n'] = steps
+
+        if 'sigma_min' in parameters:
+            extra_params_kwargs['sigma_min'] = self.model_wrap.sigmas[0].item()
+            extra_params_kwargs['sigma_max'] = self.model_wrap.sigmas[-1].item()
+
+        if 'sigmas' in parameters:
+            extra_params_kwargs['sigmas'] = sigmas
+
+        if self.config.options.get('brownian_noise', False):
+            noise_sampler = self.create_noise_sampler(x, sigmas, p)
+            extra_params_kwargs['noise_sampler'] = noise_sampler
+
+        self.last_latent = x
+        self.sampler_extra_args = {
+            'cond': conditioning,
+            'image_cond': image_conditioning,
+            'uncond': unconditional_conditioning,
+            'cond_scale': p.cfg_scale,
+            's_min_uncond': self.s_min_uncond
+        }
+        samples = self.launch_sampling(steps, lambda: self.func(self.model_wrap_cfg, x, extra_args=self.sampler_extra_args, disable=False, callback=self.callback_state, **extra_params_kwargs))
+
+        if self.model_wrap_cfg.padded_cond_uncond:
+            p.extra_generation_params["Pad conds"] = True
+
+        return samples
+
+